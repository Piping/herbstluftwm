--- conflicted
+++ resolved
@@ -312,7 +312,6 @@
     }
     return NULL;
 }
-<<<<<<< HEAD
 
 /**
  * \brief   emulates a double window border through the border pixmap mechanism
@@ -382,5 +381,3 @@
     XFreeGC(dpy, gc);
     XFreePixmap(dpy, pix);
 }
-=======
->>>>>>> eefbf597
