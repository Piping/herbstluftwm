herbstluftwm NEWS -- History of user-visible changes
----------------------------------------------------

Next Release
------------

Changes:

    * focus a client on its tag after moving it there (by shift_to_monitor or move)
    * disallow focus_follows_mouse if the focus change hides another window
      (e.g. an pseudotiled window in the max layout). In that case an extra
      click is required to change the focus.
    * new command complete_shell for posix shell specific completion
    * add completion for the rule command
    * add completion for keycombinations in keybind
    * add completion for setenv, getenv and unsetenv
    * the hook consequence now also tells the window id that triggerd the rule
    * new command: echo
<<<<<<< HEAD
    * rule id: rules can be given ids with the 'id' property. The id
      can be printed to stdout using the 'printid' flag to the rule command.
      Unrule command accepts ids, and can remove rules individually.
    * new command: list_rules
=======
    * allow true/false as arguments to commands accepting boolean values. This
      affects the commands: floating, fullscreen, pseudotile and rule.
>>>>>>> b88718a7

Release 0.5.1 on 2013-01-05
---------------------------

Changes:

    * new command: use_previous
    * Makefile: new target: install-nodoc -- install without man/html-docs
    * fixup of the + flag in tag_status
    * fixup of the example script q3terminal.sh
    * announce it if the tag changes due to remove_monitor

Release 0.5.0 on 2012-12-31
---------------------------
Incompatible changes:

    * The setting focus_follows_shift has been removed. The behaviour now is
      set like it were set to 1; the focus always follows the shift now.

Changes:

    * new settings: wmname, mouse_recenter_gap
    * hook togglehidepanel: the default panel.sh also accepts the parameters
      "current" or a certain monitor index
    * align captions of the tree output (commands: layout, stack) better by
      inserting a space in front of every caption
    * let new clients and monitors (and other items that are stacked) appear on
      top of the stacking order
    * chaining of commands now is possible with the new command: chain
    * new commands: and or negate
    * tag switch locking for monitors. The new lock_tag and unlock_tag commands
      control, whether tag switching operations for a monitor are allowed.
    * set the urgent flag on _NET_WM_STATE_DEMANDS_ATTENTION
    * clear the urgent flag on window focus
    * new command: list_padding
    * new commands: getenv/setenv/unsetenv
    * new rule: ewmhnotify
    * floating, fullscreen, pseudotile: default to toggle if no argument is
      given
    * add error messages for herbstclient
    * new commands: focus_edge, shift_edge
    * new command: shift_to_monitor
    * optional names for monitors, new command rename_monitor
    * new consequence: hook
    * new example script: q3terminal.sh which provides a q3-like terminal

Release: 0.4.1 on 2012-08-30
----------------------------

This fixes some build system issues:

    * Separate CFLAGS and CPPFLAGS
    * Add patch level to the version number
    * Only use __MACH__ if really needed
    * Honor CPPFLAGS

Release: 0.4 on 2012-08-18
--------------------------

Changes that require user interaction on upgrade:

    * the setting window_gap is now called frame_gap

Other changes:

    * new setting window_gap which controls the gap between windows within one
      frame
    * new setting: frame_padding
    * new command: close_or_remove
    * new flags '-' and '%' for tag_status for multi monitor handling
    * toggle default panel on hook togglehidepanel
    * new setting: window_border_urgent_color
    * new command: set_monitors
    * new command: disjoin_rects
    * new command: jumpto
    * use clock_get_time on systems with a mach kernel (typically Mac OS X).
      This lets herbstluftwm run on Mac systems again.
    * fix many memory leaks.
    * new command line flag --skip-visible for use_index and move_index
    * new command: detect_monitors, to detect Xinerama monitors automatically
    * new ewmh feature: react to _NET_WM_DESKTOP client messages
    * new command: rotate
    * new setting: auto_detect_monitors
    * only one Makefile for herbstluftwm and herbstclient. The herbstclient
      binary now is put in the main directory.
    * new settings: smart_frame_surroundings and smart_window_surroundings
    * new settings: window_border_inner_color and window_border_inner_width
    * new settings: frame_border_inner_color and frame_border_inner_width
    * new option --skip-invisible for cycle_all
    * cycle_layout now offers to cycle through a custom list of layouts
    * add completion for +1 and -1 to many commands: cycle, cycle_all,
      cycle_monitor, cycle_layout, split and use_index
    * new settings: smart_frame_surroundings and smart_window_borders
    * start system wide autostart file if there is no working user defined one
    * clients are restored (i.e. managed) from _NET_CLIENT_LIST even if they
      are not visible
    * do proper window and monitor stacking, this also introduces:

      - new command: raise_monitor
      - new setting: raise_on_focus_temporarily
      - new command: stack
    * new command: focus_nth
    * new command: bring
    * respect the WM_TAKE_FOCUS atom, this fixes keyboard focus issues with
      many (mostly Java/swing based) applications
    * new rule consequences: switchtag, ewmhrequests

Release 0.3 on 2012-04-12
-------------------------

Changes:

    * new hook: window_title_changed
    * hook focus_changed now also reports the window title
    * the setting ignore_class is removed, because this also can be done by
      rules. You can replace a line like 'set ignore_class "$foo"' in your
      autostart by 'rule class~"$foo" manage=off'
    * remember the value when toggling a setting and restore it on next toggle
    * new command: cycle_value
    * new commands: use_index, move_index
    * recursive command completion for keybind
    * new rule condition: title
    * in the default autostart:

        - new green and gray color theme
        - use/move was replaced by use_index/move_index
    * proper signal handling: map all windows on SIGINT,SIGQUIT,SIGTERM
    * respect the initial fullscreen state of new clients on startup (as it is
      set in the _NET_WM_STATE property)
    * monitor locking mechanism, i.e. a new setting: monitors_locked with its
      accessors lock and unlock and the command line argument -l and --locked

Release 0.2 on 2012-01-25
-------------------------

Small bugfixes and major features:

    * new command: monitor_rect
    * let panel.sh fork less often
    * set clients to fullscreen
    * new client layouting algorithm: grid layout
    * new command argument: keyunbind --all
    * new command: pseudotile (tile client but keep its floating size)
    * new command: list_keybinds
    * new hook: focus_changed
    * client rules with:

        - condition: class
        - condition: instance
        - condition: pid
        - condition: maxage
        - condition: windowtype
        - condition: windowrole
        - operator: = (equals)
        - operator: ~ (regex-matching)
        - flag: once
        - flag: not (negation of conditions)
        - consequence: tag
        - consequence: focus
        - consequence: index (where to insert a new client in layout tree)
        - consequence: pseudotile
        - consequence: fullscreen
        - consequence: manage (whether window will be managed)

    * basic ewmh features:

        - the following properties will be set:
            _NET_ACTIVE_WINDOW
            _NET_CLIENT_LIST
            _NET_CURRENT_DESKTOP
            _NET_DESKTOP_NAMES
            _NET_NUMBER_OF_DESKTOPS
            _NET_SUPPORTING_WM_CHECK
            _NET_WM_DESKTOP
            _NET_WM_STATE: fullscreen

        - the following client messages are handled:
            _NET_ACTIVE_WINDOW
            _NET_CURRENT_DESKTOP
            _NET_WM_STATE: fullscreen


Release 0.1 on 2011-10-02
-------------------------

Initial release. The tiling algorithm and many things are working. But some
things like EWMH or rules aren't implemented yet (See BUGS file for a list of
planned features). Currently implemented features are:

    * basic tiling concept
    * floating mode (with border snapping)
    * calling herbstluftwm internal commands with herbstclient
    * change keybindings/mousebindings at runtime
    * change/get settings (e.g. colors) at runtime
    * add/remove monitors at runtime
    * wmexec into other window manager
    * dump/load tiling layouts to/from a string
    * bash/zsh tab completion for herbstclient
    * hook system: let herbstclient listen for internal events
    * provide an easy way to build an own panel (using herbstclient hooks/commands)
      (there is also an example panel.sh)
    * give information about urgent state of clients
<|MERGE_RESOLUTION|>--- conflicted
+++ resolved
@@ -16,15 +16,12 @@
     * add completion for setenv, getenv and unsetenv
     * the hook consequence now also tells the window id that triggerd the rule
     * new command: echo
-<<<<<<< HEAD
     * rule id: rules can be given ids with the 'id' property. The id
       can be printed to stdout using the 'printid' flag to the rule command.
       Unrule command accepts ids, and can remove rules individually.
     * new command: list_rules
-=======
     * allow true/false as arguments to commands accepting boolean values. This
       affects the commands: floating, fullscreen, pseudotile and rule.
->>>>>>> b88718a7
 
 Release 0.5.1 on 2013-01-05
 ---------------------------
